#!/usr/bin/env python3

import io  # for python 2
import json
import os
import sys
import unittest

# Allow direct execution
import os
sys.path.append(os.path.dirname(os.path.dirname(os.path.abspath(__file__))))

import youtube_dl.InfoExtractors

HEADER = u'''#!/usr/bin/env python

# DO NOT EDIT THIS FILE BY HAND!
# It is auto-generated from tests.json and gentests.py.

import hashlib
import io
import os
import json
import unittest
import sys

# Allow direct execution
import os
sys.path.append(os.path.dirname(os.path.dirname(os.path.abspath(__file__))))

from youtube_dl.FileDownloader import FileDownloader
import youtube_dl.InfoExtractors

def _file_md5(fn):
    with open(fn, 'rb') as f:
        return hashlib.md5(f.read()).hexdigest()
<<<<<<< HEAD

def md5_for_file(filename, block_size=2**20):
    with open(filename) as f:
        md5 = hashlib.md5()
        while True:
            data = f.read(block_size)
            if not data:
                break
            md5.update(data)
        return md5.hexdigest()
_file_md5 = md5_for_file


=======
>>>>>>> 863baa16
try:
    _skip_unless = unittest.skipUnless
except AttributeError: # Python 2.6
    def _skip_unless(cond, reason='No reason given'):
        def resfunc(f):
            # Start the function name with test to appease nosetests-2.6
            def test_wfunc(*args, **kwargs):
                if cond:
                    return f(*args, **kwargs)
                else:
                    print('Skipped test')
                    return
            return test_wfunc
        return resfunc
_skip = lambda *args, **kwargs: _skip_unless(False, *args, **kwargs)

class DownloadTest(unittest.TestCase):
    PARAMETERS_FILE = os.path.join(os.path.dirname(os.path.abspath(__file__)), "parameters.json")

    def setUp(self):
        # Clear old files
        self.tearDown()

        with io.open(self.PARAMETERS_FILE, encoding='utf-8') as pf:
            self.parameters = json.load(pf)
'''

FOOTER = u'''

if __name__ == '__main__':
    unittest.main()
'''

DEF_FILE = os.path.join(os.path.dirname(os.path.abspath(__file__)), 'tests.json')
TEST_FILE = os.path.join(os.path.dirname(os.path.abspath(__file__)), 'test_download.py')

def gentests():
    with io.open(DEF_FILE, encoding='utf-8') as deff:
        defs = json.load(deff)
    with io.open(TEST_FILE, 'w', encoding='utf-8') as testf:
        testf.write(HEADER)
        spaces = ' ' * 4
        write = lambda l: testf.write(spaces + l + '\n')

        for d in defs:
            name = d['name']
            ie = getattr(youtube_dl.InfoExtractors, name + 'IE')
            testf.write('\n')
            write('@_skip_unless(youtube_dl.InfoExtractors.' + name + 'IE._WORKING, "IE marked as not _WORKING")')
            if not d['file']:
                write('@_skip("No output file specified")')
            elif 'skip' in d:
                write('@_skip(' + repr(d['skip']) + ')')
            write('def test_' + name + '(self):')
            write('    filename = ' + repr(d['file']))
            write('    fd = FileDownloader(self.parameters)')
            write('    fd.add_info_extractor(youtube_dl.InfoExtractors.' + name + 'IE())')
            for ien in d.get('addIEs', []):
                write('    fd.add_info_extractor(youtube_dl.InfoExtractors.' + ien + 'IE())')
            write('    fd.download([' + repr(d['url']) + '])')
            write('    self.assertTrue(os.path.exists(filename))')
            if 'size' in d:
                write('    self.assertEqual(os.path.getsize(filename), ' + repr(d['size']) + ')')
            if 'md5' in d:
                write('    md5_for_file = _file_md5(filename)')
                write('    self.assertEqual(md5_for_file, ' + repr(d['md5']) + ')')

        testf.write('\n\n')
        write('def tearDown(self):')
        for d in defs:
            if d['file']:
                write('    if os.path.exists(' + repr(d['file']) + '):')
                write('        os.remove(' + repr(d['file']) + ')')
            else:
                write('    # No file specified for ' + d['name'])
        testf.write('\n')
        testf.write(FOOTER)

if __name__ == '__main__':
    gentests()<|MERGE_RESOLUTION|>--- conflicted
+++ resolved
@@ -34,22 +34,6 @@
 def _file_md5(fn):
     with open(fn, 'rb') as f:
         return hashlib.md5(f.read()).hexdigest()
-<<<<<<< HEAD
-
-def md5_for_file(filename, block_size=2**20):
-    with open(filename) as f:
-        md5 = hashlib.md5()
-        while True:
-            data = f.read(block_size)
-            if not data:
-                break
-            md5.update(data)
-        return md5.hexdigest()
-_file_md5 = md5_for_file
-
-
-=======
->>>>>>> 863baa16
 try:
     _skip_unless = unittest.skipUnless
 except AttributeError: # Python 2.6
